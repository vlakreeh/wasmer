--- conflicted
+++ resolved
@@ -6,13 +6,8 @@
 use std::sync::Arc;
 use thiserror::Error;
 use wasmer_compiler::{CompileError, WasmError};
-<<<<<<< HEAD
 use wasmer_engine::{CompiledModule, DeserializeError, Engine, Resolver, SerializeError};
-use wasmer_runtime::InstanceHandle;
-=======
-use wasmer_jit::{CompiledModule, DeserializeError, Resolver, SerializeError};
 use wasmer_runtime::{ExportsIterator, ImportsIterator, InstanceHandle, Module as ModuleInfo};
->>>>>>> b06abcba
 
 #[derive(Error, Debug)]
 pub enum IoCompileError {
@@ -35,16 +30,12 @@
 #[derive(Clone)]
 pub struct Module {
     store: Store,
-<<<<<<< HEAD
     compiled: Arc<dyn CompiledModule>,
-=======
-    compiled: Arc<CompiledModule>,
 
     #[cfg(feature = "wat")]
     #[doc(hidden)]
     // If the module was compiled from a wat file.
     pub from_wat: bool,
->>>>>>> b06abcba
 }
 
 impl Module {
@@ -195,13 +186,9 @@
     fn from_compiled_module(store: &Store, compiled: Arc<CompiledModule>) -> Self {
         Module {
             store: store.clone(),
-<<<<<<< HEAD
             compiled,
-=======
-            compiled: Arc::new(compiled),
             #[cfg(feature = "wat")]
             from_wat: false,
->>>>>>> b06abcba
         }
     }
 
